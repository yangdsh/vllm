--- conflicted
+++ resolved
@@ -291,14 +291,10 @@
                             # NOTE: Some completion API might have a last
                             # usage summary response without a token so we
                             # want to check a token was generated
-<<<<<<< HEAD
-                            if data["choices"][0]["text"] or True:
-=======
                             if choices := data.get("choices"):
                                 # Note that text could be empty here
                                 # e.g. for special tokens
                                 text = choices[0].get("text")
->>>>>>> f35f8e22
                                 timestamp = time.perf_counter()
                                 # First token
                                 if not first_chunk_received:
@@ -312,15 +308,10 @@
                                                       most_recent_timestamp)
 
                                 most_recent_timestamp = timestamp
-<<<<<<< HEAD
-                                if data["choices"][0]["text"]:
-                                    generated_text += data["choices"][0]["text"]
-=======
                                 generated_text += text or ""
                             elif usage := data.get("usage"):
                                 output.output_tokens = usage.get(
                                     "completion_tokens")
->>>>>>> f35f8e22
                     if first_chunk_received:
                         output.success = True
                     else:
